--- conflicted
+++ resolved
@@ -191,11 +191,7 @@
 
     args = parser.parse_args()
 
-<<<<<<< HEAD
-    cookie = "sessionid=" + args.session
-=======
     cookie = args.cookie
->>>>>>> cf5a069c
 
     date_var = ""
     if args.date is not None:
